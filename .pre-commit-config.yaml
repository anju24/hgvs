repos:
<<<<<<< HEAD
=======
# disabled for now due to excessive errors reported with new version
>>>>>>> 72ad0804
# - repo: local
#   hooks:
#     -  id: pyright
#        name: pyright
#        entry: pyright
#        language: system
#        types: [python]
- repo: https://github.com/astral-sh/ruff-pre-commit
<<<<<<< HEAD
  rev: v0.9.2
  hooks:
    - id: ruff
      types_or: [ python, pyi ]
    - id: ruff-format
      types_or: [ python, pyi ]
      args: [ --check ]
=======
  rev: v0.9.6
  hooks:
    - id: ruff
      args: [ --fix ]
    - id: ruff-format
>>>>>>> 72ad0804
<|MERGE_RESOLUTION|>--- conflicted
+++ resolved
@@ -1,8 +1,5 @@
 repos:
-<<<<<<< HEAD
-=======
 # disabled for now due to excessive errors reported with new version
->>>>>>> 72ad0804
 # - repo: local
 #   hooks:
 #     -  id: pyright
@@ -11,18 +8,8 @@
 #        language: system
 #        types: [python]
 - repo: https://github.com/astral-sh/ruff-pre-commit
-<<<<<<< HEAD
-  rev: v0.9.2
-  hooks:
-    - id: ruff
-      types_or: [ python, pyi ]
-    - id: ruff-format
-      types_or: [ python, pyi ]
-      args: [ --check ]
-=======
   rev: v0.9.6
   hooks:
     - id: ruff
       args: [ --fix ]
-    - id: ruff-format
->>>>>>> 72ad0804
+    - id: ruff-format