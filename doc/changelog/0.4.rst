--- conflicted
+++ resolved
@@ -4,10 +4,7 @@
 .. toctree::
    :maxdepth: 1
 
-<<<<<<< HEAD
-=======
    releases/0.4.9
->>>>>>> 2ba1a53f
    releases/0.4.8
    releases/0.4.7
    releases/0.4.6
